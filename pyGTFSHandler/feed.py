<<<<<<< HEAD
from models.stop_times import StopTimes
from models.calendar import Calendar
from models.trips import Trips
from models.stops import Stops
from models.routes import Routes
=======
from .models import StopTimes, Stops, Trips, Calendar
>>>>>>> 6be2f51e

from pathlib import Path
from datetime import datetime
from typing import Optional, Union
import geopandas as gpd
import polars as pl


class Feed:
    """
    Represents a GTFS feed composed of various GTFS components (calendar, trips, stops, etc.).

    Attributes:
        gtfs_dir (list[Path]): List of directories containing GTFS data.
        calendar (Calendar): Calendar object handling service date ranges.
        trips (Trips): Trips object containing trip information.
        stops (Stops): Stops object filtered optionally by an AOI.
        stop_times (StopTimes): StopTimes object linking trips and stops.
    """

    def __init__(
        self,
        gtfs_dirs: Union[list[Union[str, Path]], str, Path],
        aoi: Union[gpd.GeoDataFrame, gpd.GeoSeries, None] = None,
        service_ids: Optional[list[str]] = None,
        trip_ids: Optional[list[str]] = None,
        stop_ids: Optional[list[str]] = None,
        route_ids: Optional[list[str]] = None,
    ):
        """
        Initializes a Feed instance by loading and validating GTFS directories
        and constructing calendar, trip, stop, and stop_time objects.

        Args:
            gtfs_dirs (list[str | Path] | str | Path): One or more GTFS directories.
            aoi (GeoDataFrame | GeoSeries, optional): Area of interest to filter stops.
            service_ids (list[str], optional): List of service IDs to filter.
            trip_ids (list[str], optional): List of trip IDs to filter.
            stop_ids (list[str], optional): List of stop IDs to filter.
            route_ids (list[str], optional): List of route IDs to filter.
        """
        if not isinstance(gtfs_dirs, list):
            gtfs_dirs = [gtfs_dirs]

        self.gtfs_dir = [Path(p) for p in gtfs_dirs]

        for p in self.gtfs_dir:
            if not p.is_dir():
                raise ValueError(f"{p} is not a valid directory.")

        self.calendar = Calendar(self.gtfs_dir, service_ids=service_ids)
        self.routes = Routes(self.gtfs_dir, route_ids=route_ids)
        self.trips = Trips(
            self.gtfs_dir,
            service_ids=self.calendar.service_ids,
            trip_ids=trip_ids,
            route_ids=self.routes.route_ids,
        )
        self.stops = Stops(self.gtfs_dir, aoi=aoi, stop_ids=stop_ids)
        self.stop_times = StopTimes(
            self.gtfs_dir, stop_ids=self.stops.stop_ids, trip_ids=self.trips.trip_ids
        )

        # Select relevant columns from stop_times
        self.lf = self.stop_times.lf.select(
            [
                "trip_id",
                "stop_id",
                "departure_time",
                "arrival_time",
                "stop_sequence",
                "shape_dist_traveled",
                "shape_time_traveled",
                "shape_total_travel_time",
                "next_day",
            ]
        )

        if self.stop_times.frequencies is not None:
            # Join frequencies
            self.lf = (
                self.lf.join(
                    self.stop_times.frequencies.select(
                        [
                            "trip_id",
                            "start_time",
                            "end_time",
                            "headway_secs",
                            "next_day",
                            "n_trips",
                        ]
                    ),
                    on="trip_id",
                    how="left",
                )
                .with_columns(
                    [
                        # Combine both `next_day` columns into one
                        (
                            pl.col("next_day")
                            | pl.col("next_day_right").fill_null(False)
                        ).alias("next_day"),
                        # Set n_trips = 1 where it's null (assuming n_trips may already exist)
                        pl.when(pl.col("n_trips").is_null())
                        .then(pl.lit(1))
                        .otherwise(pl.col("n_trips"))
                        .alias("n_trips"),
                    ]
                )
                .drop(["next_day_right"])
            )

        else:
            # No frequencies: create n_trips = 1
            self.lf = self.lf.with_columns(pl.lit(1).alias("n_trips"))

        # Merge with trips
        self.lf = self.lf.join(
            self.trips.lf.select(["trip_id", "service_id", "route_id", "shape_id"]),
            on="trip_id",
            how="left",
        )

        # Merge with stops
        self.lf = self.lf.join(
            self.stops.lf.select(["stop_id", "parent_station"]),
            on="stop_id",
            how="left",
        )

        # Merge with routes
        self.lf = self.lf.join(
            self.routes.lf.select(["route_id", "route_type"]), on="route_id", how="left"
        )

        # Apply next_day transformation to service_id
        self.lf = self.lf.with_columns(
            [
                pl.when(pl.col("next_day"))
                .then(pl.col("service_id") + "_night")
                .otherwise(pl.col("service_id"))
                .alias("service_id")
            ]
        )

    def get_service_intensity_in_date_range(
        self, start_date: Optional[datetime] = None, end_date: Optional[datetime] = None
    ) -> pl.DataFrame:
        """
        Calculates the number of scheduled stop times per date within a given date range.

        Args:
            start_date (datetime, optional): Start of date range to filter. If None, uses earliest date available.
            end_date (datetime, optional): End of date range to filter. If None, uses latest date available.

        Returns:
            pl.DataFrame: DataFrame with columns ['date', 'service_intensity', 'weekday'] representing service intensity.
        """
        date_df = self.calendar.get_services_in_date_range(start_date, end_date)

        gtfs_lf = self.lf.select("trip_id", "service_id", "n_trips")

        # Compute stop time counts per service
        stop_time_counts_df = (
            gtfs_lf.group_by("service_id")
            .agg(pl.col("n_trips").sum().alias("num_stop_times"))
            .collect()
        )

        # Explode date-service pairs
        exploded = date_df.explode("service_ids").rename({"service_ids": "service_id"})

        # Join with stop time counts
        joined = exploded.join(stop_time_counts_df, on="service_id", how="left")

        # Fill missing counts with zero
        joined = joined.with_columns(pl.col("num_stop_times").fill_null(0))

        # Group by date to compute total service intensity
        total_by_date = joined.group_by("date").agg(
            pl.col("weekday").first(),
            pl.col("num_stop_times").sum().alias("service_intensity"),
        )

        return total_by_date.sort("date")<|MERGE_RESOLUTION|>--- conflicted
+++ resolved
@@ -1,12 +1,4 @@
-<<<<<<< HEAD
-from models.stop_times import StopTimes
-from models.calendar import Calendar
-from models.trips import Trips
-from models.stops import Stops
-from models.routes import Routes
-=======
-from .models import StopTimes, Stops, Trips, Calendar
->>>>>>> 6be2f51e
+from .models import StopTimes, Stops, Trips, Calendar, Routes
 
 from pathlib import Path
 from datetime import datetime
